--- conflicted
+++ resolved
@@ -2,16 +2,11 @@
   class Config
     INSTANCE = Config.new
     HANDLERS = [] of HTTP::Handler
-<<<<<<< HEAD
+    @ssl : OpenSSL::SSL::Context?
+    @server : HTTP::Server?
 
     property host_binding, ssl, port, env, public_folder, logging,
-      always_rescue, error_handler, serve_static, server
-=======
-    @ssl : OpenSSL::SSL::Context?
-
-    property host_binding, ssl, port, env, public_folder, logging,
-      always_rescue, serve_static, run
->>>>>>> 9c6d6f53
+      always_rescue, serve_static, server
 
     def initialize
       @host_binding = "0.0.0.0"
@@ -22,13 +17,10 @@
       @logging = true
       @logger = nil
       @error_handler = nil
-<<<<<<< HEAD
-      @server = uninitialized HTTP::Server
-=======
       @always_rescue = true
       @run = false
       @ssl = nil
->>>>>>> 9c6d6f53
+      @server = nil
     end
 
     def logger
@@ -63,10 +55,10 @@
 
     def setup_logging
       @logger ||= if @logging
-                  Kemal::CommonLogHandler.new(@env)
-                else
-                  Kemal::NullLogHandler.new(@env)
-                end
+                    Kemal::CommonLogHandler.new(@env)
+                  else
+                    Kemal::NullLogHandler.new(@env)
+                  end
       HANDLERS.insert(0, @logger.not_nil!)
     end
 
